import { StdioClientTransport } from '@modelcontextprotocol/sdk/client/stdio.js';
import type { MCPServerPackageConfig } from './types';
import { Client } from '@modelcontextprotocol/sdk/client/index.js';
import fs from 'fs';
import axios from 'axios';
import semver from 'semver';
import * as path from 'path';
import allPackagesList from '../indexes/packages-list.json';
import assert from 'assert';
import toml from 'toml';
import { MCPServerPackageConfigSchema, PackagesListSchema } from './schema';

export const typedAllPackagesList = PackagesListSchema.parse(allPackagesList);

export function getPackageConfigByKey(packageKey: string): MCPServerPackageConfig {
  const value = typedAllPackagesList[packageKey];
  if (!value) {
    throw new Error(`Package '${packageKey}' not found in packages list.`);
  }
  const jsonFile = value.path;
  // read the JSON file and convert it to MCPServerPackageConfig
  const jsonStr = fs.readFileSync(__dirname + '/../packages/' + jsonFile, 'utf-8');
  const mcpServerConfig: MCPServerPackageConfig = MCPServerPackageConfigSchema.parse(JSON.parse(jsonStr));
  return mcpServerConfig;
}

function getPackageJSON(packageName: string) {
  const packageJSONFilePath = __dirname + '/../node_modules/' + packageName + '/package.json';
  const packageJSONStr = fs.readFileSync(packageJSONFilePath, 'utf8');
  const packageJSON = JSON.parse(packageJSONStr);
  return packageJSON;
}

async function createMcpClient(mcpServerConfig: MCPServerPackageConfig, transport: StdioClientTransport) {
  const { packageName, name } = mcpServerConfig;

  const client = new Client(
    {
      name: `mcp-server-${name}-client`,
      version: '1.0.0',
    },
    {
      capabilities: {
        tools: {},
      },
    },
  );
  await client.connect(transport);

  const closeConnection = async () => {
    try {
      await client.close();
    } catch (e) {
      console.warn(`${packageName} mcp client close failure.`, e);
    }
  };

  return { client, transport, closeConnection };
}

async function getNodeMcpClient(mcpServerConfig: MCPServerPackageConfig, env?: Record<string, string>) {
  const { packageName } = mcpServerConfig;
  const packageJSON = getPackageJSON(packageName);
  let binFilePath = '';
  let binPath;

  if (typeof packageJSON.bin === 'string') {
    binPath = packageJSON.bin;
  } else if (typeof packageJSON.bin === 'object') {
    binPath = Object.values(packageJSON.bin)[0];
  } else {
    binPath = packageJSON.main;
  }
  assert(binPath, `Package ${packageName} does not have a valid bin path in package.json.`);

  binFilePath = __dirname + '/../node_modules/' + packageName + `/${binPath}`;

  const mcpServerBinPath = mcpServerConfig.bin || binFilePath;
  const binArgs = mcpServerConfig.binArgs || [];
  const transport = new StdioClientTransport({
    command: process.execPath,
    args: [mcpServerBinPath, ...binArgs],
    env: env || {},
  });

  return createMcpClient(mcpServerConfig, transport);
}

async function getPyMcpClient(mcpServerConfig: MCPServerPackageConfig, env?: Record<string, string>) {
  const { packageName } = mcpServerConfig;

  const pythonModuleName = packageName;

  const transport = new StdioClientTransport({
    command: 'uv',
    args: ['run', '--directory', './python-mcp', pythonModuleName],
    env: {
      ...(Object.fromEntries(Object.entries(process.env).filter(([_, v]) => v !== undefined)) as Record<
        string,
        string
      >),
      ...env,
    },
  });

  return createMcpClient(mcpServerConfig, transport);
}

export async function getMcpClient(mcpServerConfig: MCPServerPackageConfig, env?: Record<string, string>) {
  const { runtime } = mcpServerConfig;
  if (runtime === 'python') {
    return getPyMcpClient(mcpServerConfig, env);
  }
  return getNodeMcpClient(mcpServerConfig, env);
}

export function updatePackageJsonDependencies({
  packageDeps,
  enableValidation = false,
}: {
  packageDeps: Record<string, string>;
  enableValidation?: boolean;
}) {
  // Write package.json dependencies
  const packageJsonFile = './package.json';
  const packageJSONStr = fs.readFileSync(packageJsonFile, 'utf-8');
  const newDeps = {
    '@modelcontextprotocol/sdk': '^1.12.0',
    '@hono/node-server': '1.15.0',
    '@hono/swagger-ui': '^0.5.2',
    '@hono/zod-openapi': '^0.16.4',
    lodash: '^4.17.21',
<<<<<<< HEAD
    toml: '^3.0.0',
    zod: '^3.25.67',
=======
    zod: '^3.23.30',
>>>>>>> ff6097e2
    axios: '^1.9.0',
    hono: '4.8.3',
    semver: '^7.5.4',
  } as Record<string, string>;

  for (const [depName, depVer] of Object.entries(packageDeps)) {
    if (!enableValidation || typedAllPackagesList[depName]?.validated) {
      newDeps[depName] = depVer || 'latest';
    }
  }

  const blacklistDeps = new Set(['@mcp-server/google-search-mcp', '@executeautomation/playwright-mcp-server']);
  for (const dep of blacklistDeps) {
    if (newDeps[dep]) {
      delete newDeps[dep];
    }
  }

  const packageJSON = JSON.parse(packageJSONStr);
  packageJSON.dependencies = newDeps;
  fs.writeFileSync(packageJsonFile, JSON.stringify(packageJSON, null, 2), 'utf-8');

  console.log(`Generated new package.json file at ${packageJsonFile}`);
  return;
}

export function getActualVersion(packageName: string, configuredVersion?: string): string {
  if (configuredVersion && configuredVersion !== 'latest') {
    return configuredVersion;
  }

  try {
    const packageJsonPath = path.join(__dirname, '../node_modules', packageName, 'package.json');
    const packageJson = JSON.parse(fs.readFileSync(packageJsonPath, 'utf-8'));
    return packageJson.version;
  } catch (e) {
    console.warn(`Failed to read version for ${packageName}, using 'latest' by default`, (e as Error).message);
    return 'latest';
  }
}

export function withTimeout<T>(ms: number, promise: Promise<T>): Promise<T> {
  return new Promise((resolve, reject) => {
    const timer = setTimeout(() => {
      reject(new Error(`Operation timed out after ${ms}ms`));
    }, ms);
    promise.then(
      (res) => {
        clearTimeout(timer);
        resolve(res);
      },
      (err) => {
        clearTimeout(timer);
        reject(err);
      },
    );
  });
}

interface DependencyData {
  versions: Record<string, unknown>;
}

function checkDependencyValidity(dependencyData: DependencyData, versionRange: string): boolean {
  // 兼容 "latest" 的情况
  if (versionRange === 'latest') {
    return Object.keys(dependencyData.versions).length > 0;
  }

  // 使用 semver 检查是否有满足版本范围的有效版本
  const versions = Object.keys(dependencyData.versions);
  for (const version of versions) {
    if (semver.satisfies(version, versionRange)) {
      return true;
    }
  }
  return false;
}

async function checkDependencies(dependencies: Record<string, string>): Promise<boolean> {
  const dependencyCache: Record<string, boolean> = {};
  const checkSingleDependency = async (depName: string, depVersionRange: string): Promise<boolean> => {
    const cacheKey = `${depName}@${depVersionRange}`;
    if (dependencyCache[cacheKey] !== undefined) {
      return dependencyCache[cacheKey];
    }

    try {
      const depResponse = await axios.get(`https://registry.npmjs.org/${depName}`, {
        timeout: 5000,
        headers: {
          'User-Agent': 'MyToolManager/1.0',
        },
      });

      if (depResponse.status !== 200 || !depResponse.data.versions) {
        console.error(`Failed to fetch ${depName}`);
        dependencyCache[cacheKey] = false;
        return false;
      }

      const isValid = checkDependencyValidity(depResponse.data, depVersionRange);
      dependencyCache[cacheKey] = isValid;

      if (!isValid) {
        console.error(`Invalid or missing: ${depName}`);
      }

      return isValid;
    } catch (error) {
      console.error(`Error fetching ${depName}: ${(error as Error).message}`);
      dependencyCache[cacheKey] = false;
      return false;
    }
  };

  const promises = Object.entries(dependencies).map(([depName, depVersionRange]) =>
    checkSingleDependency(depName, depVersionRange),
  );

  const results = await Promise.all(promises);
  return results.every((result) => result);
}

export async function isValidNpmPackage(packageName: string): Promise<boolean> {
  try {
    // 检查主包是否存在
    console.log('checking package:', packageName);
    const response = await axios.get(`https://registry.npmjs.org/${packageName}`, {
      timeout: 5000,
      headers: {
        'User-Agent': 'MyToolManager/1.0',
      },
    });

    // 检查主包是否被标记为 unpublished
    if (response.status !== 200 || !response.data?.['dist-tags']?.latest) {
      console.error(`Package marked as unpublished: ${packageName}`);
      return false;
    }

    // 获取主包的最新版本信息
    const latestVersion = response.data['dist-tags'].latest;
    const versionData = response.data?.versions?.[latestVersion];
    if (!versionData) {
      console.error(`Invalid package: ${packageName} - No version data found`);
      return false;
    }

    // 检查 dependencies 和 devDependencies
    console.log(`Checking dependencies for ${packageName}`);
    const dependencies = { ...versionData.dependencies, ...versionData.devDependencies };
    if (!(await checkDependencies(dependencies))) {
      return false;
    }

    console.log(`Valid package: ${packageName}`);
    return true;
  } catch (error) {
    console.error(`Error validating package ${packageName}:`, (error as Error).message);
    return false;
  }
}

export function getPythonDependencies(): string[] {
  const content = fs.readFileSync('./python-mcp/pyproject.toml', 'utf-8');
  const data = toml.parse(content);
  const deps = data.project?.dependencies || [];
  return deps.map((dep: string) => dep.split(/[=<>!]/)[0].trim());
}<|MERGE_RESOLUTION|>--- conflicted
+++ resolved
@@ -130,12 +130,8 @@
     '@hono/swagger-ui': '^0.5.2',
     '@hono/zod-openapi': '^0.16.4',
     lodash: '^4.17.21',
-<<<<<<< HEAD
     toml: '^3.0.0',
-    zod: '^3.25.67',
-=======
     zod: '^3.23.30',
->>>>>>> ff6097e2
     axios: '^1.9.0',
     hono: '4.8.3',
     semver: '^7.5.4',
